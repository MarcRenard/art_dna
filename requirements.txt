# Backend dependencies
fastapi
uvicorn
python-multipart

# Frontend dependencies
streamlit
requests
pillow

# Shared
python-dotenv
<<<<<<< HEAD
scikit-learn
=======
python-multipart
streamlit
>>>>>>> b8d3b01c
<|MERGE_RESOLUTION|>--- conflicted
+++ resolved
@@ -10,9 +10,5 @@
 
 # Shared
 python-dotenv
-<<<<<<< HEAD
 scikit-learn
-=======
-python-multipart
-streamlit
->>>>>>> b8d3b01c
+python-dotenv